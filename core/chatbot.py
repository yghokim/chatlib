from time import perf_counter
from abc import ABC, abstractmethod
from typing import Callable, TypeAlias


class RegenerateRequestException(Exception):
    def __init__(self, reason: str):
        self.reason = reason


class DialogueTurn:
    def __init__(self, message: str, is_user: bool = True):
        self.message = message
        self.is_user = is_user

Dialogue: TypeAlias = list[DialogueTurn]

class ResponseGenerator(ABC):

    async def initialize(self):
        pass

    def _pre_get_response(self, dialog: Dialogue):
        pass

    @abstractmethod
    async def _get_response_impl(self, dialog: Dialogue) -> tuple[str, dict | None]:
        pass

    async def get_response(self, dialog: Dialogue) -> tuple[str, dict | None, int]:
        start = perf_counter()

        try:
            self._pre_get_response(dialog)
            response, metadata = await self._get_response_impl(dialog)
        except RegenerateRequestException as regen:
            print(f"Regenerate response. Reason: {regen.reason}")
            response, metadata = await self._get_response_impl(dialog)
        except Exception as ex:
            raise ex

        end = perf_counter()

        return response, metadata, int((end - start) * 1000)


class ChatSessionBase:
    def __init__(self, id: str, response_generator: ResponseGenerator):
        self.id = id
        self._response_generator = response_generator
        self._dialog: Dialogue = []

    @property
    def dialog(self):
        return self._dialog.copy()

    def _push_new_turn(self, turn: DialogueTurn):
        self._dialog.append(turn)


# User and system can say one by one.
class TurnTakingChatSession(ChatSessionBase):

    async def initialize(self) -> tuple[str, dict | None, int]:
        self._dialog.clear()
        initial_message, metadata, elapsed = await self._response_generator.get_response(self._dialog)
        self._push_new_turn(DialogueTurn(initial_message, is_user=False))
        return initial_message, metadata, elapsed

    async def push_user_message(self, message: str) -> tuple[str, dict | None, int]:
        self._push_new_turn(DialogueTurn(message, is_user=True))
        system_message, metadata, elapsed = await self._response_generator.get_response(self._dialog)
        self._push_new_turn(DialogueTurn(system_message, is_user=False))
        return system_message, metadata, elapsed


class MultiAgentChatSession(ChatSessionBase):
    def __init__(self, id: str,
                 response_generator: ResponseGenerator,
                 user_generator: ResponseGenerator):
        super().__init__(id, response_generator)
        self.__user_generator = user_generator

        self.__is_running = False
        self.__is_stop_requested = False

    @property
    def is_running(self) -> bool:
        return self.__is_running

    def stop(self):
        if self.__is_running == True:
            self.__is_stop_requested = True
        else:
            self.__is_stop_requested = False

    async def generate_conversation(self,
                                    max_turns: int,
                                    on_message: Callable[[DialogueTurn, dict | None, int], None]
                                    ) -> list[tuple[DialogueTurn, dict | None, int]]:
        self.dialog.clear()
        self.__is_running = True
        self.__is_stop_requested = False

        dialog_with_metadata = []
        turn_count = 0
        while self.__is_stop_requested == False and max_turns > turn_count:
            turn_count += 1
            system_message, payload, elapsed = await self._response_generator.get_response(self.dialog)
            system_turn = DialogueTurn(system_message, False)
            self._push_new_turn(system_turn)
            dialog_with_metadata.append((system_turn, payload, elapsed))
            on_message(system_turn, payload, elapsed)

            role_reverted_dialog = [DialogueTurn(message=turn.message, is_user=turn.is_user is False) for turn in
                                    self.dialog]

            user_message, payload, elapsed = await self.__user_generator.get_response(role_reverted_dialog)
<<<<<<< HEAD
            user_turn = DialogTurn(user_message, True)
=======

            user_turn = DialogueTurn(user_message, True)
>>>>>>> 623bd851
            self._push_new_turn(user_turn)
            dialog_with_metadata.append((user_turn, payload, elapsed))
            on_message(user_turn, payload, elapsed)

        return dialog_with_metadata<|MERGE_RESOLUTION|>--- conflicted
+++ resolved
@@ -116,12 +116,8 @@
                                     self.dialog]
 
             user_message, payload, elapsed = await self.__user_generator.get_response(role_reverted_dialog)
-<<<<<<< HEAD
-            user_turn = DialogTurn(user_message, True)
-=======
 
             user_turn = DialogueTurn(user_message, True)
->>>>>>> 623bd851
             self._push_new_turn(user_turn)
             dialog_with_metadata.append((user_turn, payload, elapsed))
             on_message(user_turn, payload, elapsed)
