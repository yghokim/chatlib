--- conflicted
+++ resolved
@@ -1,9 +1,6 @@
-<<<<<<< HEAD
 import json
 import os
 from os import getcwd, path
-=======
->>>>>>> 623bd851
 from asyncio import to_thread
 from typing import Awaitable, Any, Callable
 
@@ -19,14 +16,10 @@
     def __init__(self,
                  model: str = ChatGPTModel.GPT_4.value,
                  base_instruction: str | None = None,
-<<<<<<< HEAD
-                 initial_user_message: str | None = None,
-                 params: ChatGPTParams | None = None,
-                 function_handler: Callable[[str, dict | None], Awaitable[Any]] | None = None
-=======
                  initial_user_message: str | list[dict] | None = None,
                  params: ChatGPTParams | None = None
->>>>>>> 623bd851
+                 initial_user_message: str | None = None,
+                 function_handler: Callable[[str, dict | None], Awaitable[Any]] | None = None
                  ):
 
         self.model = model
@@ -42,7 +35,7 @@
     def get_instruction(self) -> str | None:
         return self.base_instruction
 
-    async def _get_response_impl(self, dialog: Dialogue) -> tuple[str, dict | None]:
+    async def _get_response_impl(self, dialog: list[DialogTurn]) -> tuple[str, dict | None]:
         dialogue_converted = [
             make_chat_completion_message(turn.message, CHATGPT_ROLE_USER if turn.is_user else CHATGPT_ROLE_ASSISTANT)
             for turn in dialog]
@@ -97,10 +90,5 @@
                 print("Shouldn't be here")
 
         else:
-<<<<<<< HEAD
-            print(top_choice)
             raise Exception(f"ChatGPT error - {top_choice.finish_reason}")
 
-=======
-            raise Exception(f"ChatGPT error - {top_choice.finish_reason}")
->>>>>>> 623bd851
